--- conflicted
+++ resolved
@@ -1,10 +1,9 @@
-<<<<<<< HEAD
 /** @file bsondemo.cpp
 
-    Example of use of BSON from C++.
+    Example of use of BSON from C++.  Example is solely BSON, no MongoDB involved.
 
     Requires boost (headers only).
-    Works headers only (the parts actually exercised herein that is - some functions require .cpp files).
+    Works as c++ "headers-only" (the parts actually exercised herein that is - some functions require .cpp files).
 
     To build and run:
       # "../../.." is the directory mongo/src/
@@ -13,9 +12,6 @@
 
     Windows: project files are available in this directory for bsondemo.cpp for use with Visual Studio.
 */
-=======
-/** @file bsondemo.cpp */
->>>>>>> b0b7a841
 
 /*
  *    Copyright 2010 10gen Inc.
@@ -32,19 +28,6 @@
  *    See the License for the specific language governing permissions and
  *    limitations under the License.
  */
-
-/*
-    Example of use of BSON from C++.
-
-    Requires boost (headers only).
-    Works headers only (the parts actually exercised herein that is - some functions require .cpp files).
-
-    To build and run:
-      g++ -o bsondemo bsondemo.cpp
-      ./bsondemo
-
-    Windows: project files are available in this directory for bsondemo.cpp for use with Visual Studio.
-*/
 
 #include "../bson.h"
 #include <iostream>
