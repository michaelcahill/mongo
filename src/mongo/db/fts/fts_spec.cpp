// fts_spec.cpp
/**
*    Copyright (C) 2012 10gen Inc.
*
*    This program is free software: you can redistribute it and/or  modify
*    it under the terms of the GNU Affero General Public License, version 3,
*    as published by the Free Software Foundation.
*
*    This program is distributed in the hope that it will be useful,
*    but WITHOUT ANY WARRANTY; without even the implied warranty of
*    MERCHANTABILITY or FITNESS FOR A PARTICULAR PURPOSE.  See the
*    GNU Affero General Public License for more details.
*
*    You should have received a copy of the GNU Affero General Public License
*    along with this program.  If not, see <http://www.gnu.org/licenses/>.
*
*    As a special exception, the copyright holders give permission to link the
*    code of portions of this program with the OpenSSL library under certain
*    conditions as described in each individual source file and distribute
*    linked combinations including the program with the OpenSSL library. You
*    must comply with the GNU Affero General Public License in all respects for
*    all of the code used other than as permitted herein. If you modify file(s)
*    with this exception, you may extend this exception to your version of the
*    file(s), but you are not obligated to do so. If you do not wish to do so,
*    delete this exception statement from your version. If you delete this
*    exception statement from all source files in the program, then also delete
*    it in the license file.
*/

#include "mongo/pch.h"

<<<<<<< HEAD
=======
#include "mongo/db/field_ref.h"
#include "mongo/db/fts/fts_iterator.h"
>>>>>>> 8afbec33
#include "mongo/db/fts/fts_spec.h"

#include "mongo/db/field_ref.h"
#include "mongo/db/fts/fts_util.h"
#include "mongo/util/mongoutils/str.h"
#include "mongo/util/stringutils.h"

namespace mongo {

    namespace fts {

        using namespace mongoutils;

        const double DEFAULT_WEIGHT = 1;
        const double MAX_WEIGHT = 1000000000;
        const double MAX_WORD_WEIGHT = MAX_WEIGHT / 10000;

        namespace {
            // Default language.  Used for new indexes.
            const std::string moduleDefaultLanguage( "english" );

            /** Validate the given language override string. */
            bool validateOverride( const string& override ) {
                // The override field can't be empty, can't be prefixed with a dollar sign, and
                // can't contain a dot.
                return !override.empty() &&
                       override[0] != '$' &&
                       override.find('.') == std::string::npos;
            }
        }

        FTSSpec::FTSSpec( const BSONObj& indexInfo ) {
            // indexInfo is a text index spec.  Text index specs pass through fixSpec() before
            // being saved to the system.indexes collection.  fixSpec() enforces a schema, such that
            // required fields must exist and be of the correct type (e.g. weights,
            // textIndexVersion).
            massert( 16739, "found invalid spec for text index",
                     indexInfo["weights"].isABSONObj() );
            BSONElement textIndexVersionElt = indexInfo["textIndexVersion"];
            massert( 17367,
                     "found invalid spec for text index, expected number for textIndexVersion",
                     textIndexVersionElt.isNumber() );

            // We currently support TEXT_INDEX_VERSION_1 (deprecated) and TEXT_INDEX_VERSION_2.
            // Reject all other values.
            massert( 17364,
                     str::stream() << "attempt to use unsupported textIndexVersion " <<
                         textIndexVersionElt.numberInt() << "; versions supported: " <<
                         TEXT_INDEX_VERSION_2 << ", " << TEXT_INDEX_VERSION_1,
                     textIndexVersionElt.numberInt() == TEXT_INDEX_VERSION_2 ||
                         textIndexVersionElt.numberInt() == TEXT_INDEX_VERSION_1 );

            _textIndexVersion = ( textIndexVersionElt.numberInt() == TEXT_INDEX_VERSION_2 ) ?
                                TEXT_INDEX_VERSION_2 : TEXT_INDEX_VERSION_1;

            // Initialize _defaultLanguage.  Note that the FTSLanguage constructor requires
            // textIndexVersion, since language parsing is version-specific.
            StatusWithFTSLanguage swl =
                FTSLanguage::make( indexInfo["default_language"].String(), _textIndexVersion );
            verify( swl.getStatus().isOK() ); // should not fail, since validated by fixSpec().
            _defaultLanguage = swl.getValue();

            _languageOverrideField = indexInfo["language_override"].valuestrsafe();

            _wildcard = false;

            // in this block we fill in the _weights map
            {
                BSONObjIterator i( indexInfo["weights"].Obj() );
                while ( i.more() ) {
                    BSONElement e = i.next();
                    verify( e.isNumber() );

                    if ( WILDCARD == e.fieldName() ) {
                        _wildcard = true;
                    }
                    else {
                        double num = e.number();
                        _weights[ e.fieldName() ] = num;
                        verify( num > 0 && num < MAX_WORD_WEIGHT );
                    }
                }
                verify( _wildcard || _weights.size() );
            }

            // extra information
            {
                BSONObj keyPattern = indexInfo["key"].Obj();
                verify( keyPattern.nFields() >= 2 );
                BSONObjIterator i( keyPattern );

                bool passedFTS = false;

                while ( i.more() ) {
                    BSONElement e = i.next();
                    if ( str::equals( e.fieldName(), "_fts" ) ||
                         str::equals( e.fieldName(), "_ftsx" ) ) {
                        passedFTS = true;
                        continue;
                    }

                    if ( passedFTS )
                        _extraAfter.push_back( e.fieldName() );
                    else
                        _extraBefore.push_back( e.fieldName() );
                }

            }
        }

<<<<<<< HEAD
        const FTSLanguage& FTSSpec::_getLanguageToUseV2( const BSONObj& userDoc,
                                                         const FTSLanguage& currentLanguage ) const {
=======
        FTSLanguage FTSSpec::getLanguageToUse( const BSONObj& userDoc,
                                               const FTSLanguage currentLanguage ) const {

>>>>>>> 8afbec33
            BSONElement e = userDoc[_languageOverrideField];
            if ( e.eoo() ) {
                return currentLanguage;
            }
            uassert( 17261,
                     "found language override field in document with non-string type",
                     e.type() == mongo::String );
            StatusWithFTSLanguage swl = FTSLanguage::make( e.String(), TEXT_INDEX_VERSION_2 );
            uassert( 17262,
                     "language override unsupported: " + e.String(),
                     swl.getStatus().isOK() );
            return *swl.getValue();
        }

        void FTSSpec::scoreDocument( const BSONObj& obj, TermFrequencyMap* term_freqs ) const {

            FTSElementIterator it( *this, obj );

<<<<<<< HEAD
        namespace {
            /**
             * Check for exact match or path prefix match.
             */
            inline bool _matchPrefix( const string& dottedName, const string& weight ) {
                if ( weight == dottedName ) {
                    return true;
                }
                return str::startsWith( weight, dottedName + '.' );
            }
        }

        void FTSSpec::scoreDocument( const BSONObj& obj,
                                     const FTSLanguage& parentLanguage,
                                     const string& parentPath,
                                     bool isArray,
                                     TermFrequencyMap* term_freqs ) const {

            if ( _textIndexVersion == TEXT_INDEX_VERSION_1 ) {
                dassert( parentPath == "" );
                dassert( !isArray );
                return _scoreDocumentV1( obj, term_freqs );
            }

            const FTSLanguage& language = _getLanguageToUseV2( obj, parentLanguage );
            Stemmer stemmer( language );
            Tools tools( language, &stemmer, StopWords::getStopWords( language ) );

            // Perform a depth-first traversal of obj, skipping fields not touched by this spec.
            BSONObjIterator j( obj );
            while ( j.more() ) {

                BSONElement elem = j.next();
                string fieldName = elem.fieldName();

                // Skip "language" specifier fields if wildcard.
                if ( wildcard() && languageOverrideField() == fieldName ) {
                    continue;
                }

                // Compose the dotted name of the current field:
                // 1. parent path empty (top level): use the current field name
                // 2. parent path non-empty and obj is an array: use the parent path
                // 3. parent path non-empty and obj is a sub-doc: append field name to parent path
                string dottedName = ( parentPath.empty() ? fieldName
                                          : isArray ? parentPath
                                          : parentPath + '.' + fieldName );

                // Find lower bound of dottedName in _weights.  lower_bound leaves us at the first
                // weight that could possibly match or be a prefix of dottedName.  And if this
                // element fails to match, then no subsequent weight can match, since the weights
                // are lexicographically ordered.
                Weights::const_iterator i = _weights.lower_bound( elem.type() == Object
                                                                  ? dottedName + '.'
                                                                  : dottedName );

                // possibleWeightMatch is set if the weight map contains either a match or some item
                // lexicographically larger than fieldName.  This boolean acts as a guard on
                // dereferences of iterator 'i'.
                bool possibleWeightMatch = ( i != _weights.end() );

                // Optimize away two cases, when not wildcard:
                // 1. lower_bound seeks to end(): no prefix match possible
                // 2. lower_bound seeks to a name which is not a prefix
                if ( !wildcard() ) {
                    if ( !possibleWeightMatch ) {
                        continue;
                    }
                    else if ( !_matchPrefix( dottedName, i->first ) ) {
                        continue;
                    }
                }

                // Is the current field an exact match on a weight?
                bool exactMatch = ( possibleWeightMatch && i->first == dottedName );

                double weight = ( possibleWeightMatch ? i->second : DEFAULT_WEIGHT );

                switch ( elem.type() ) {
                case String:
                    // Only index strings on exact match or wildcard.
                    if ( exactMatch || wildcard() ) {
                        _scoreStringV2( tools, elem.valuestr(), term_freqs, weight );
                    }
                    break;
                case Object:
                    // Only descend into a sub-document on proper prefix or wildcard.  Note that
                    // !exactMatch is a sufficient test for proper prefix match, because of
                    // matchPrefix() continue block above.
                    if ( !exactMatch || wildcard() ) {
                        scoreDocument( elem.Obj(), language, dottedName, false, term_freqs );
                    }
                    break;
                case Array:
                    // Only descend into arrays from non-array parents or on wildcard.
                    if ( !isArray || wildcard() ) {
                        scoreDocument( elem.Obj(), language, dottedName, true, term_freqs );
                    }
                    break;
                default:
                    // Skip over all other BSON types.
                    break;
                }
=======
            while ( it.more() ) {
                FTSIteratorValue val = it.next();
                Stemmer stemmer( val._language );
                Tools tools( val._language, &stemmer, StopWords::getStopWords( val._language ) );
                _scoreString( tools, val._text, term_freqs, val._weight );
>>>>>>> 8afbec33
            }
        }

        void FTSSpec::_scoreStringV2( const Tools& tools,
                                      const StringData& raw,
                                      TermFrequencyMap* docScores,
                                      double weight ) const {

            ScoreHelperMap terms;

            unsigned numTokens = 0;

            Tokenizer i( tools.language, raw );
            while ( i.more() ) {
                Token t = i.next();
                if ( t.type != Token::TEXT )
                    continue;

                string term = t.data.toString();
                makeLower( &term );
                if ( tools.stopwords->isStopWord( term ) ) {
                    continue;
                }
                term = tools.stemmer->stem( term );

                ScoreHelperStruct& data = terms[term];

                if ( data.exp ) {
                    data.exp *= 2;
                }
                else {
                    data.exp = 1;
                }
                data.count += 1;
                data.freq += ( 1 / data.exp );
                numTokens++;
            }

            for ( ScoreHelperMap::const_iterator i = terms.begin(); i != terms.end(); ++i ) {

                const string& term = i->first;
                const ScoreHelperStruct& data = i->second;

                // in order to adjust weights as a function of term count as it
                // relates to total field length. ie. is this the only word or
                // a frequently occuring term? or does it only show up once in
                // a long block of text?

                double coeff = ( 0.5 * data.count / numTokens ) + 0.5;

                // if term is identical to the raw form of the
                // field (untokenized) give it a small boost.
                double adjustment = 1;
                if ( raw.size() == term.length() && raw.equalCaseInsensitive( term ) )
                    adjustment += 0.1;

                double& score = (*docScores)[term];
                score += ( weight * data.freq * coeff * adjustment );
                verify( score <= MAX_WEIGHT );
            }
        }

        Status FTSSpec::getIndexPrefix( const BSONObj& query, BSONObj* out ) const {
            if ( numExtraBefore() == 0 ) {
                *out = BSONObj();
                return Status::OK();
            }

            BSONObjBuilder b;
            for ( unsigned i = 0; i < numExtraBefore(); i++ ) {
                BSONElement e = query.getFieldDotted(extraBefore(i));
                if ( e.eoo() )
                    return Status( ErrorCodes::BadValue,
                                   str::stream()
                                   << "need have an equality filter on: "
                                   << extraBefore(i) );

                if ( e.isABSONObj() && e.Obj().firstElement().getGtLtOp( -1 ) != -1 )
                    return Status( ErrorCodes::BadValue,
                                   str::stream()
                                   << "need have an equality filter on: "
                                   << extraBefore(i) );

                b.append( e );
            }
            *out = b.obj();
            return Status::OK();
        }

        void _addFTSStuff( BSONObjBuilder* b ) {
            b->append( "_fts", INDEX_NAME );
            b->append( "_ftsx", 1 );
        }

        BSONObj FTSSpec::fixSpec( const BSONObj& spec ) {
            if ( spec["textIndexVersion"].numberInt() == TEXT_INDEX_VERSION_1 ) {
                return _fixSpecV1( spec );
            }

            map<string,int> m;

            BSONObj keyPattern;
            {
                BSONObjBuilder b;

                // Populate m and keyPattern.
                {
                    bool addedFtsStuff = false;
                    BSONObjIterator i( spec["key"].Obj() );
                    while ( i.more() ) {
                        BSONElement e = i.next();
                        if ( str::equals( e.fieldName(), "_fts" ) ) {
                            uassert( 17271,
                                     "expecting _fts:\"text\"",
                                     INDEX_NAME == e.valuestrsafe() );
                            addedFtsStuff = true;
                            b.append( e );
                        }
                        else if ( str::equals( e.fieldName(), "_ftsx" ) ) {
                            uassert( 17272, "expecting _ftsx:1", e.numberInt() == 1 );
                            b.append( e );
                        }
                        else if ( e.type() == String && INDEX_NAME == e.valuestr() ) {

                            if ( !addedFtsStuff ) {
                                _addFTSStuff( &b );
                                addedFtsStuff = true;
                            }

                            m[e.fieldName()] = 1;
                        }
                        else {
                            uassert( 17273,
                                     "expected value 1 or -1 for non-text key in compound index",
                                     e.numberInt() == 1 || e.numberInt() == -1 );
                            b.append( e );
                        }
                    }
                    verify( addedFtsStuff );
                }
                keyPattern = b.obj();

                // Verify that index key is in the correct format: extraBefore fields, then text
                // fields, then extraAfter fields.
                {
                    BSONObjIterator i( spec["key"].Obj() );
                    BSONElement e;

                    // extraBefore fields
                    do {
                        verify( i.more() );
                        e = i.next();
                    } while ( INDEX_NAME != e.valuestrsafe() );

                    // text fields
                    bool alreadyFixed = str::equals( e.fieldName(), "_fts" );
                    if ( alreadyFixed ) {
                        uassert( 17288, "expected _ftsx after _fts", i.more() );
                        e = i.next();
                        uassert( 17274,
                                 "expected _ftsx after _fts",
                                 str::equals( e.fieldName(), "_ftsx" ) );
                        e = i.next();
                    }
                    else {
                        do {
                            uassert( 17289,
                                     "text index with reserved fields _fts/ftsx not allowed",
                                     !str::equals( e.fieldName(), "_fts" ) &&
                                         !str::equals( e.fieldName(), "_ftsx" ) );
                            e = i.next();
                        } while ( !e.eoo() && INDEX_NAME == e.valuestrsafe() );
                    }

                    // extraAfterFields
                    while ( !e.eoo() ) {
                        uassert( 17290,
                                 "compound text index key suffix fields must have value 1",
                                 e.numberInt() == 1 && !str::equals( "_ftsx", e.fieldName() ) );
                        e = i.next();
                    }
                }

            }

            if ( spec["weights"].type() == Object ) {
                BSONObjIterator i( spec["weights"].Obj() );
                while ( i.more() ) {
                    BSONElement e = i.next();
                    uassert( 17283,
                             "weight for text index needs numeric type",
                             e.isNumber() );
                    m[e.fieldName()] = e.numberInt();

                    // Verify weight refers to a valid field.
                    if ( str::equals( e.fieldName(), "$**" ) ) {
                        continue;
                    }
                    FieldRef keyField( e.fieldName() );
                    uassert( 17294,
                             "weight cannot be on an empty field",
                             keyField.numParts() != 0 );
                    for ( size_t i = 0; i < keyField.numParts(); i++ ) {
                        StringData part = keyField.getPart(i);
                        uassert( 17291, "weight cannot have empty path component", !part.empty() );
                        uassert( 17292,
                                 "weight cannot have path component with $ prefix",
                                 !part.startsWith( "$" ) );
                    }
                }
            }
            else if ( spec["weights"].str() == WILDCARD ) {
                m[WILDCARD] = 1;
            }
            else if ( !spec["weights"].eoo() ) {
                uasserted( 17284, "text index option 'weights' must be an object" );
            }

            BSONObj weights;
            {
                BSONObjBuilder b;
                for ( map<string,int>::iterator i = m.begin(); i != m.end(); ++i ) {
                    uassert( 16674, "score for word too high",
                             i->second > 0 && i->second < MAX_WORD_WEIGHT );
                    b.append( i->first, i->second );
                }
                weights = b.obj();
            }

            BSONElement default_language_elt = spec["default_language"];
            string default_language( default_language_elt.str() );
            if ( default_language_elt.eoo() ) {
                default_language = moduleDefaultLanguage;
            }
            else {
                uassert( 17263,
                         "default_language needs a string type",
                         default_language_elt.type() == String );
            }
            uassert( 17264,
                     "default_language is not valid",
                     FTSLanguage::make( default_language,
                                        TEXT_INDEX_VERSION_2 ).getStatus().isOK() );

            BSONElement language_override_elt = spec["language_override"];
            string language_override( language_override_elt.str() );
            if ( language_override_elt.eoo() ) {
                language_override = "language";
            }
            else {
                uassert( 17136,
                         "language_override is not valid",
                         language_override_elt.type() == String
                             && validateOverride( language_override ) );
            }

            int version = -1;
            int textIndexVersion = TEXT_INDEX_VERSION_2;

            BSONObjBuilder b;
            BSONObjIterator i( spec );
            while ( i.more() ) {
                BSONElement e = i.next();
                if ( str::equals( e.fieldName(), "key" ) ) {
                    b.append( "key", keyPattern );
                }
                else if ( str::equals( e.fieldName(), "weights" ) ) {
                    b.append( "weights", weights );
                    weights = BSONObj();
                }
                else if ( str::equals( e.fieldName(), "default_language" ) ) {
                    b.append( "default_language", default_language);
                    default_language = "";
                }
                else if ( str::equals( e.fieldName(), "language_override" ) ) {
                    b.append( "language_override", language_override);
                    language_override = "";
                }
                else if ( str::equals( e.fieldName(), "v" ) ) {
                    version = e.numberInt();
                }
                else if ( str::equals( e.fieldName(), "textIndexVersion" ) ) {
                    uassert( 17293,
                             "text index option 'textIndexVersion' must be a number",
                             e.isNumber() );
                    textIndexVersion = e.numberInt();
                    uassert( 16730,
                             str::stream() << "bad textIndexVersion: " << textIndexVersion,
                             textIndexVersion == TEXT_INDEX_VERSION_2 );
                }
                else {
                    b.append( e );
                }
            }

            if ( !weights.isEmpty() ) {
                b.append( "weights", weights );
            }
            if ( !default_language.empty() ) {
                b.append( "default_language", default_language);
            }
            if ( !language_override.empty() ) {
                b.append( "language_override", language_override);
            }
            if ( version >= 0 ) {
                b.append( "v", version );
            }
            b.append( "textIndexVersion", textIndexVersion );

            return b.obj();
        }

    }
}<|MERGE_RESOLUTION|>--- conflicted
+++ resolved
@@ -29,14 +29,10 @@
 
 #include "mongo/pch.h"
 
-<<<<<<< HEAD
-=======
+#include "mongo/db/fts/fts_spec.h"
+
 #include "mongo/db/field_ref.h"
 #include "mongo/db/fts/fts_iterator.h"
->>>>>>> 8afbec33
-#include "mongo/db/fts/fts_spec.h"
-
-#include "mongo/db/field_ref.h"
 #include "mongo/db/fts/fts_util.h"
 #include "mongo/util/mongoutils/str.h"
 #include "mongo/util/stringutils.h"
@@ -144,14 +140,8 @@
             }
         }
 
-<<<<<<< HEAD
-        const FTSLanguage& FTSSpec::_getLanguageToUseV2( const BSONObj& userDoc,
-                                                         const FTSLanguage& currentLanguage ) const {
-=======
-        FTSLanguage FTSSpec::getLanguageToUse( const BSONObj& userDoc,
-                                               const FTSLanguage currentLanguage ) const {
-
->>>>>>> 8afbec33
+        const FTSLanguage* FTSSpec::_getLanguageToUseV2( const BSONObj& userDoc,
+                                                         const FTSLanguage* currentLanguage ) const {
             BSONElement e = userDoc[_languageOverrideField];
             if ( e.eoo() ) {
                 return currentLanguage;
@@ -163,124 +153,21 @@
             uassert( 17262,
                      "language override unsupported: " + e.String(),
                      swl.getStatus().isOK() );
-            return *swl.getValue();
+            return swl.getValue();
         }
 
         void FTSSpec::scoreDocument( const BSONObj& obj, TermFrequencyMap* term_freqs ) const {
+            if ( _textIndexVersion == TEXT_INDEX_VERSION_1 ) {
+                return _scoreDocumentV1( obj, term_freqs );
+            }
 
             FTSElementIterator it( *this, obj );
 
-<<<<<<< HEAD
-        namespace {
-            /**
-             * Check for exact match or path prefix match.
-             */
-            inline bool _matchPrefix( const string& dottedName, const string& weight ) {
-                if ( weight == dottedName ) {
-                    return true;
-                }
-                return str::startsWith( weight, dottedName + '.' );
-            }
-        }
-
-        void FTSSpec::scoreDocument( const BSONObj& obj,
-                                     const FTSLanguage& parentLanguage,
-                                     const string& parentPath,
-                                     bool isArray,
-                                     TermFrequencyMap* term_freqs ) const {
-
-            if ( _textIndexVersion == TEXT_INDEX_VERSION_1 ) {
-                dassert( parentPath == "" );
-                dassert( !isArray );
-                return _scoreDocumentV1( obj, term_freqs );
-            }
-
-            const FTSLanguage& language = _getLanguageToUseV2( obj, parentLanguage );
-            Stemmer stemmer( language );
-            Tools tools( language, &stemmer, StopWords::getStopWords( language ) );
-
-            // Perform a depth-first traversal of obj, skipping fields not touched by this spec.
-            BSONObjIterator j( obj );
-            while ( j.more() ) {
-
-                BSONElement elem = j.next();
-                string fieldName = elem.fieldName();
-
-                // Skip "language" specifier fields if wildcard.
-                if ( wildcard() && languageOverrideField() == fieldName ) {
-                    continue;
-                }
-
-                // Compose the dotted name of the current field:
-                // 1. parent path empty (top level): use the current field name
-                // 2. parent path non-empty and obj is an array: use the parent path
-                // 3. parent path non-empty and obj is a sub-doc: append field name to parent path
-                string dottedName = ( parentPath.empty() ? fieldName
-                                          : isArray ? parentPath
-                                          : parentPath + '.' + fieldName );
-
-                // Find lower bound of dottedName in _weights.  lower_bound leaves us at the first
-                // weight that could possibly match or be a prefix of dottedName.  And if this
-                // element fails to match, then no subsequent weight can match, since the weights
-                // are lexicographically ordered.
-                Weights::const_iterator i = _weights.lower_bound( elem.type() == Object
-                                                                  ? dottedName + '.'
-                                                                  : dottedName );
-
-                // possibleWeightMatch is set if the weight map contains either a match or some item
-                // lexicographically larger than fieldName.  This boolean acts as a guard on
-                // dereferences of iterator 'i'.
-                bool possibleWeightMatch = ( i != _weights.end() );
-
-                // Optimize away two cases, when not wildcard:
-                // 1. lower_bound seeks to end(): no prefix match possible
-                // 2. lower_bound seeks to a name which is not a prefix
-                if ( !wildcard() ) {
-                    if ( !possibleWeightMatch ) {
-                        continue;
-                    }
-                    else if ( !_matchPrefix( dottedName, i->first ) ) {
-                        continue;
-                    }
-                }
-
-                // Is the current field an exact match on a weight?
-                bool exactMatch = ( possibleWeightMatch && i->first == dottedName );
-
-                double weight = ( possibleWeightMatch ? i->second : DEFAULT_WEIGHT );
-
-                switch ( elem.type() ) {
-                case String:
-                    // Only index strings on exact match or wildcard.
-                    if ( exactMatch || wildcard() ) {
-                        _scoreStringV2( tools, elem.valuestr(), term_freqs, weight );
-                    }
-                    break;
-                case Object:
-                    // Only descend into a sub-document on proper prefix or wildcard.  Note that
-                    // !exactMatch is a sufficient test for proper prefix match, because of
-                    // matchPrefix() continue block above.
-                    if ( !exactMatch || wildcard() ) {
-                        scoreDocument( elem.Obj(), language, dottedName, false, term_freqs );
-                    }
-                    break;
-                case Array:
-                    // Only descend into arrays from non-array parents or on wildcard.
-                    if ( !isArray || wildcard() ) {
-                        scoreDocument( elem.Obj(), language, dottedName, true, term_freqs );
-                    }
-                    break;
-                default:
-                    // Skip over all other BSON types.
-                    break;
-                }
-=======
             while ( it.more() ) {
                 FTSIteratorValue val = it.next();
-                Stemmer stemmer( val._language );
-                Tools tools( val._language, &stemmer, StopWords::getStopWords( val._language ) );
-                _scoreString( tools, val._text, term_freqs, val._weight );
->>>>>>> 8afbec33
+                Stemmer stemmer( *val._language );
+                Tools tools( *val._language, &stemmer, StopWords::getStopWords( *val._language ) );
+                _scoreStringV2( tools, val._text, term_freqs, val._weight );
             }
         }
 
