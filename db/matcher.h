// matcher.h

/* Matcher is our boolean expression evaluator for "where" clauses */

/**
*    Copyright (C) 2008 10gen Inc.
*
*    This program is free software: you can redistribute it and/or  modify
*    it under the terms of the GNU Affero General Public License, version 3,
*    as published by the Free Software Foundation.
*
*    This program is distributed in the hope that it will be useful,
*    but WITHOUT ANY WARRANTY; without even the implied warranty of
*    MERCHANTABILITY or FITNESS FOR A PARTICULAR PURPOSE.  See the
*    GNU Affero General Public License for more details.
*
*    You should have received a copy of the GNU Affero General Public License
*    along with this program.  If not, see <http://www.gnu.org/licenses/>.
*/

#pragma once

#include "jsobj.h"
#include <pcrecpp.h>

namespace mongo {

    class Cursor;
    class CoveredIndexMatcher;
    class Matcher;
    class FieldRangeVector;

    class RegexMatcher {
    public:
        const char *fieldName;
        const char *regex;
        const char *flags;
        string prefix;
        shared_ptr< pcrecpp::RE > re;
        bool isNot;
        RegexMatcher() : isNot() {}
    };

    struct element_lt {
        bool operator()(const BSONElement& l, const BSONElement& r) const {
            int x = (int) l.canonicalType() - (int) r.canonicalType();
            if ( x < 0 ) return true;
            else if ( x > 0 ) return false;
            return compareElementValues(l,r) < 0;
        }
    };


    class ElementMatcher {
    public:

        ElementMatcher() {
        }

        ElementMatcher( BSONElement _e , int _op, bool _isNot );

        ElementMatcher( BSONElement _e , int _op , const BSONObj& array, bool _isNot );

        ~ElementMatcher() { }

        BSONElement toMatch;
        int compareOp;
        bool isNot;
        shared_ptr< set<BSONElement,element_lt> > myset;
        shared_ptr< vector<RegexMatcher> > myregex;

        // these are for specific operators
        int mod;
        int modm;
        BSONType type;

        shared_ptr<Matcher> subMatcher;
        bool subMatcherOnPrimitives ;

        vector< shared_ptr<Matcher> > allMatchers;
    };

    class Where; // used for $where javascript eval
    class DiskLoc;

    struct MatchDetails {
        MatchDetails() {
            reset();
        }

        void reset() {
            loadedObject = false;
            elemMatchKey = 0;
        }

        string toString() const {
            stringstream ss;
            ss << "loadedObject: " << loadedObject << " ";
            ss << "elemMatchKey: " << ( elemMatchKey ? elemMatchKey : "NULL" ) << " ";
            return ss.str();
        }

        bool loadedObject;
        const char * elemMatchKey; // warning, this may go out of scope if matched object does
    };

    /* Match BSON objects against a query pattern.

       e.g.
           db.foo.find( { a : 3 } );

       { a : 3 } is the pattern object.  See wiki documentation for full info.

       GT/LT:
         { a : { $gt : 3 } }
       Not equal:
         { a : { $ne : 3 } }

       TODO: we should rewrite the matcher to be more an AST style.
    */
    class Matcher : boost::noncopyable {
        int matchesDotted(
            const char *fieldName,
            const BSONElement& toMatch, const BSONObj& obj,
            int compareOp, const ElementMatcher& bm, bool isArr , MatchDetails * details ) const;

        int matchesNe(
            const char *fieldName,
            const BSONElement &toMatch, const BSONObj &obj,
            const ElementMatcher&bm, MatchDetails * details ) const;

    public:
        static int opDirection(int op) {
            return op <= BSONObj::LTE ? -1 : 1;
        }

        Matcher(const BSONObj &pattern, bool nested = false);

        ~Matcher();

        bool matches(const BSONObj& j, MatchDetails * details = 0 ) const;

        // fast rough check to see if we must load the real doc - we also
        // compare field counts against covereed index matcher; for $or clauses
        // we just compare field counts
        bool keyMatch() const { return
            !all
            && !haveSize
            && !hasArray // We can't match an array to its first indexed element using keymatch
            && !haveNeg;
        }

        bool atomic() const { return _atomic; }

        bool hasType( BSONObj::MatchType type ) const;

        string toString() const {
            return jsobj.toString();
        }

        void addOrConstraint( const shared_ptr< FieldRangeVector > &frv ) {
            _orConstraints.push_back( frv );
        }

        void popOrClause() {
            _orMatchers.pop_front();
        }

        bool sameCriteriaCount( const Matcher &other ) const;
        
<<<<<<< HEAD
        bool singleSimpleCriterion() const {
            return false; // TODO SERVER-958
//            // TODO Really check, especially if all basics are ok.
//            // $all, etc
//            // _orConstraints?
//            return ( ( basics.size() + nRegex ) < 2 ) && !where && !_orMatchers.size() && !_norMatchers.size();
        }

	const BSONObj *getQuery() const { return &jsobj; };

=======
>>>>>>> 5133061a
    private:
        // Only specify constrainIndexKey if matches() will be called with
        // index keys having empty string field names.
        Matcher( const Matcher &other, const BSONObj &constrainIndexKey );

        void addBasic(const BSONElement &e, int c, bool isNot) {
            // TODO May want to selectively ignore these element types based on op type.
            if ( e.type() == MinKey || e.type() == MaxKey )
                return;
            basics.push_back( ElementMatcher( e , c, isNot ) );
        }

        void addRegex(const char *fieldName, const char *regex, const char *flags, bool isNot = false);
        bool addOp( const BSONElement &e, const BSONElement &fe, bool isNot, const char *& regex, const char *&flags );

        int valuesMatch(const BSONElement& l, const BSONElement& r, int op, const ElementMatcher& bm) const;

        bool parseOrNor( const BSONElement &e, bool nested );
        void parseOr( const BSONElement &e, bool nested, list< shared_ptr< Matcher > > &matchers );
        bool parseAnd( const BSONElement &e, bool nested );

        void parseMatchExpressionElement( const BSONElement &e, bool subMatcher );
        
        Where *where;                    // set if query uses $where
        BSONObj jsobj;                  // the query pattern.  e.g., { name: "joe" }
        BSONObj constrainIndexKey_;
        vector<ElementMatcher> basics;
        bool haveSize;
        bool all;
        bool hasArray;
        bool haveNeg;

        /* $atomic - if true, a multi document operation (some removes, updates)
                     should be done atomically.  in that case, we do not yield -
                     i.e. we stay locked the whole time.
                     http://www.mongodb.org/display/DOCS/Removing[
        */
        bool _atomic;

        RegexMatcher regexs[4];
        int nRegex;

        // so we delete the mem when we're done:
        vector< shared_ptr< BSONObjBuilder > > _builders;
        list< shared_ptr< Matcher > > _orMatchers;
        list< shared_ptr< Matcher > > _norMatchers;
        vector< shared_ptr< FieldRangeVector > > _orConstraints;

        friend class CoveredIndexMatcher;
    };

    // If match succeeds on index key, then attempt to match full document.
    class CoveredIndexMatcher : boost::noncopyable {
    public:
        CoveredIndexMatcher(const BSONObj &pattern, const BSONObj &indexKeyPattern , bool alwaysUseRecord=false );
        bool matches(const BSONObj &o) { return _docMatcher->matches( o ); }
        bool matchesWithSingleKeyIndex(const BSONObj &key, const DiskLoc &recLoc , MatchDetails * details = 0 ) {
            return matches( key, recLoc, details, true );   
        }
        /**
         * This is the preferred method for matching against a cursor, as it
         * can handle both multi and single key cursors.
         */
        bool matchesCurrent( Cursor * cursor , MatchDetails * details = 0 );
        bool needRecord() { return _needRecord; }

        Matcher& docMatcher() { return *_docMatcher; }

        // once this is called, shouldn't use this matcher for matching any more
        void advanceOrClause( const shared_ptr< FieldRangeVector > &frv ) {
            _docMatcher->addOrConstraint( frv );
            // TODO this is not yet optimal.  Since we could skip an entire
            // or clause (if a match is impossible) between calls to advanceOrClause()
            // we may not pop all the clauses we can.
            _docMatcher->popOrClause();
        }

        CoveredIndexMatcher *nextClauseMatcher( const BSONObj &indexKeyPattern, bool alwaysUseRecord=false ) {
            return new CoveredIndexMatcher( _docMatcher, indexKeyPattern, alwaysUseRecord );
        }
    private:
        bool matches(const BSONObj &key, const DiskLoc &recLoc , MatchDetails * details = 0 , bool keyUsable = true );
        CoveredIndexMatcher(const shared_ptr< Matcher > &docMatcher, const BSONObj &indexKeyPattern , bool alwaysUseRecord=false );
        void init( bool alwaysUseRecord );
        shared_ptr< Matcher > _docMatcher;
        Matcher _keyMatcher;

        bool _needRecord; // if the key itself isn't good enough to determine a positive match
        bool _useRecordOnly;
    };

} // namespace mongo<|MERGE_RESOLUTION|>--- conflicted
+++ resolved
@@ -168,7 +168,6 @@
 
         bool sameCriteriaCount( const Matcher &other ) const;
         
-<<<<<<< HEAD
         bool singleSimpleCriterion() const {
             return false; // TODO SERVER-958
 //            // TODO Really check, especially if all basics are ok.
@@ -179,8 +178,6 @@
 
 	const BSONObj *getQuery() const { return &jsobj; };
 
-=======
->>>>>>> 5133061a
     private:
         // Only specify constrainIndexKey if matches() will be called with
         // index keys having empty string field names.
