// btree.cpp

/**
*    Copyright (C) 2008 10gen Inc.
*
*    This program is free software: you can redistribute it and/or  modify
*    it under the terms of the GNU Affero General Public License, version 3,
*    as published by the Free Software Foundation.
*
*    This program is distributed in the hope that it will be useful,
*    but WITHOUT ANY WARRANTY; without even the implied warranty of
*    MERCHANTABILITY or FITNESS FOR A PARTICULAR PURPOSE.  See the
*    GNU Affero General Public License for more details.
*
*    You should have received a copy of the GNU Affero General Public License
*    along with this program.  If not, see <http://www.gnu.org/licenses/>.
*/

#include "pch.h"
#include "db.h"
#include "btree.h"
#include "pdfile.h"
#include "json.h"
#include "clientcursor.h"
#include "client.h"
#include "dbhelpers.h"
#include "curop.h"
#include "stats/counters.h"

namespace mongo {

#define VERIFYTHISLOC dassert( thisLoc.btree() == this );

    BtreeBucket* DiskLoc::btreemod() const {
        assert( _a != -1 );
        BtreeBucket *b = btree();
        return dur::writing(b);
    }

    _KeyNode& _KeyNode::writing() { 
        return *dur::writing(this);
    }

    KeyNode::KeyNode(const BucketBasics& bb, const _KeyNode &k) :
            prevChildBucket(k.prevChildBucket),
            recordLoc(k.recordLoc), key(bb.data+k.keyDataOfs())
    { }

    const int KeyMax = BucketSize / 10;

    extern int otherTraceLevel;
    const int split_debug = 0;
    const int insert_debug = 0;

    static void alreadyInIndex() { 
        // we don't use massert() here as that does logging and this is 'benign' - see catches in _indexRecord()
        throw MsgAssertionException(10287, "btree: key+recloc already in index");
    }

    /* BucketBasics --------------------------------------------------- */

    string BtreeBucket::bucketSummary() const {
        stringstream ss;
        ss << "  Bucket info:" << endl;
        ss << "    n: " << n << endl;
        ss << "    parent: " << parent.toString() << endl;
        ss << "    nextChild: " << parent.toString() << endl;
        ss << "    flags:" << flags << endl;
        ss << "    emptySize: " << emptySize << " topSize: " << topSize << endl;
        return ss.str();
    }
        
    int BucketBasics::Size() const {
        assert( _wasSize == BucketSize );
        return BucketSize;
    }
    inline void BucketBasics::setNotPacked() {
        flags &= ~Packed;
    }
    inline void BucketBasics::setPacked() {
        flags |= Packed;
    }

    void BucketBasics::_shape(int level, stringstream& ss) {
        for ( int i = 0; i < level; i++ ) ss << ' ';
        ss << "*\n";
        for ( int i = 0; i < n; i++ )
            if ( !k(i).prevChildBucket.isNull() )
                k(i).prevChildBucket.btree()->_shape(level+1,ss);
        if ( !nextChild.isNull() )
            nextChild.btree()->_shape(level+1,ss);
    }

    int bt_fv=0;
    int bt_dmp=0;

    void BtreeBucket::dumpTree(DiskLoc thisLoc, const BSONObj &order) {
        bt_dmp=1;
        fullValidate(thisLoc, order);
        bt_dmp=0;
    }

    int BtreeBucket::fullValidate(const DiskLoc& thisLoc, const BSONObj &order, int *unusedCount) {
        {
            bool f = false;
            assert( f = true );
            massert( 10281 , "assert is misdefined", f);
        }

        killCurrentOp.checkForInterrupt();
        assertValid(order, true);
//	if( bt_fv==0 )
//		return;

        if ( bt_dmp ) {
            out() << thisLoc.toString() << ' ';
            ((BtreeBucket *) this)->dump();
        }

        // keycount
        int kc = 0;

        for ( int i = 0; i < n; i++ ) {
            _KeyNode& kn = k(i);

            if ( kn.isUsed() ) {
                kc++;
            } else {
                if ( unusedCount ) {
                    ++( *unusedCount );
                }
            }
            if ( !kn.prevChildBucket.isNull() ) {
                DiskLoc left = kn.prevChildBucket;
                BtreeBucket *b = left.btree();
                wassert( b->parent == thisLoc );
                kc += b->fullValidate(kn.prevChildBucket, order, unusedCount);
            }
        }
        if ( !nextChild.isNull() ) {
            BtreeBucket *b = nextChild.btree();
            wassert( b->parent == thisLoc );
            kc += b->fullValidate(nextChild, order, unusedCount);
        }

        return kc;
    }

    int nDumped = 0;

    void BucketBasics::assertValid(const Ordering &order, bool force) {
        if ( !debug && !force )
            return;
        wassert( n >= 0 && n < Size() );
        wassert( emptySize >= 0 && emptySize < BucketSize );
        wassert( topSize >= n && topSize <= BucketSize );

        // this is very slow so don't do often
        {
            static int _k;
            if( ++_k % 128 ) 
                return;
        }

        DEV {
            // slow:
            for ( int i = 0; i < n-1; i++ ) {
                BSONObj k1 = keyNode(i).key;
                BSONObj k2 = keyNode(i+1).key;
                int z = k1.woCompare(k2, order); //OK
                if ( z > 0 ) {
                    out() << "ERROR: btree key order corrupt.  Keys:" << endl;
                    if ( ++nDumped < 5 ) {
                        for ( int j = 0; j < n; j++ ) {
                            out() << "  " << keyNode(j).key.toString() << endl;
                        }
                        ((BtreeBucket *) this)->dump();
                    }
                    wassert(false);
                    break;
                }
                else if ( z == 0 ) {
                    if ( !(k(i).recordLoc < k(i+1).recordLoc) ) {
                        out() << "ERROR: btree key order corrupt (recordloc's wrong).  Keys:" << endl;
                        out() << " k(" << i << "):" << keyNode(i).key.toString() << " RL:" << k(i).recordLoc.toString() << endl;
                        out() << " k(" << i+1 << "):" << keyNode(i+1).key.toString() << " RL:" << k(i+1).recordLoc.toString() << endl;
                        wassert( k(i).recordLoc < k(i+1).recordLoc );
                    }
                }
            }
        }
        else {
            //faster:
            if ( n > 1 ) {
                BSONObj k1 = keyNode(0).key;
                BSONObj k2 = keyNode(n-1).key;
                int z = k1.woCompare(k2, order);
                //wassert( z <= 0 );
                if ( z > 0 ) {
                    problem() << "btree keys out of order" << '\n';
                    ONCE {
                        ((BtreeBucket *) this)->dump();
                    }
                    assert(false);
                }
            }
        }
    }

    inline void BucketBasics::markUnused(int keypos) {
        assert( keypos >= 0 && keypos < n );
        k(keypos).setUnused();
    }

    inline int BucketBasics::totalDataSize() const {
        return (int) (Size() - (data-(char*)this));
    }

    void BucketBasics::init() {
        parent.Null();
        nextChild.Null();
        _wasSize = BucketSize;
        _reserved1 = 0;
        flags = Packed;
        n = 0;
        emptySize = totalDataSize();
        topSize = 0;
        reserved = 0;
    }

    /* see _alloc */
    inline void BucketBasics::_unalloc(int bytes) {
        topSize -= bytes;
        emptySize += bytes;
    }

    /* we allocate space from the end of the buffer for data.
       the keynodes grow from the front.
    */
    inline int BucketBasics::_alloc(int bytes) {
        topSize += bytes;
        emptySize -= bytes;
        int ofs = totalDataSize() - topSize;
        assert( ofs > 0 );
        return ofs;
    }

    void BucketBasics::_delKeyAtPos(int keypos) {
        assert( keypos >= 0 && keypos <= n );
        assert( childForPos(keypos).isNull() );
        n--;
        assert( n > 0 || nextChild.isNull() );
        for ( int j = keypos; j < n; j++ )
            k(j) = k(j+1);
        emptySize += sizeof(_KeyNode);
        setNotPacked();
    }

    /* pull rightmost key from the bucket.  this version requires its right child to be null so it 
	   does not bother returning that value.
    */
    void BucketBasics::popBack(DiskLoc& recLoc, BSONObj& key) { 
        massert( 10282 ,  "n==0 in btree popBack()", n > 0 );
        assert( k(n-1).isUsed() ); // no unused skipping in this function at this point - btreebuilder doesn't require that
        KeyNode kn = keyNode(n-1);
        recLoc = kn.recordLoc;
        key = kn.key;
        int keysize = kn.key.objsize();

		massert( 10283 , "rchild not null in btree popBack()", nextChild.isNull());

		/* weirdly, we also put the rightmost down pointer in nextchild, even when bucket isn't full. */
		nextChild = kn.prevChildBucket;

        n--;
        emptySize += sizeof(_KeyNode);
        _unalloc(keysize);
    }

    /* add a key.  must be > all existing.  be careful to set next ptr right. */
    bool BucketBasics::_pushBack(const DiskLoc& recordLoc, const BSONObj& key, const Ordering &order, DiskLoc prevChild) {
        int bytesNeeded = key.objsize() + sizeof(_KeyNode);
        if ( bytesNeeded > emptySize )
            return false;
        assert( bytesNeeded <= emptySize );
        assert( n == 0 || keyNode(n-1).key.woCompare(key, order) <= 0 );
        emptySize -= sizeof(_KeyNode);
        _KeyNode& kn = k(n++);
        kn.prevChildBucket = prevChild;
        kn.recordLoc = recordLoc;
        kn.setKeyDataOfs( (short) _alloc(key.objsize()) );
        char *p = dataAt(kn.keyDataOfs());
        memcpy(p, key.objdata(), key.objsize());
        return true;
    }
    /*void BucketBasics::pushBack(const DiskLoc& recordLoc, BSONObj& key, const BSONObj &order, DiskLoc prevChild, DiskLoc nextChild) { 
        pushBack(recordLoc, key, order, prevChild);
        childForPos(n) = nextChild;
    }*/

    /* insert a key in a bucket with no complexity -- no splits required */
    bool BucketBasics::basicInsert(const DiskLoc& thisLoc, int &keypos, const DiskLoc& recordLoc, const BSONObj& key, const Ordering &order) {
        assert( keypos >= 0 && keypos <= n );
        int bytesNeeded = key.objsize() + sizeof(_KeyNode);
        if ( bytesNeeded > emptySize ) {
            pack( order, keypos );
            if ( bytesNeeded > emptySize )
                return false;
        }
        for ( int j = n; j > keypos; j-- ) // make room
            k(j) = k(j-1);

        BucketBasics *b = this;//dur::writing(this);

        b->n++;
        b->emptySize -= sizeof(_KeyNode);
        _KeyNode& kn = b->k(keypos);
        kn.prevChildBucket.Null();
        kn.recordLoc = recordLoc;
        kn.setKeyDataOfs((short) b->_alloc(key.objsize()) );
        char *p = b->dataAt(kn.keyDataOfs());
        memcpy(p, key.objdata(), key.objsize());
        return true;
    }

    /* when we delete things we just leave empty space until the node is
       full and then we repack it.
    */
    void BucketBasics::pack( const Ordering &order, int &refPos ) {
        if ( flags & Packed )
            return;

        int tdz = totalDataSize();
        char temp[BucketSize];
        int ofs = tdz;
        topSize = 0;
        int i = 0;
        for ( int j = 0; j < n; j++ ) {
            if( j > 0 && ( j != refPos ) && k( j ).isUnused() && k( j ).prevChildBucket.isNull() ) {
                continue; // key is unused and has no children - drop it
            }
            if( i != j ) {
                if ( refPos == j ) {
                    refPos = i; // i < j so j will never be refPos again
                }
                k( i ) = k( j );
            }
            short ofsold = k(i).keyDataOfs();
            int sz = keyNode(i).key.objsize();
            ofs -= sz;
            topSize += sz;
            memcpy(temp+ofs, dataAt(ofsold), sz);
            k(i).setKeyDataOfsSavingUse( ofs );
            ++i;
        }
        if ( refPos == n ) {
            refPos = i;
        }
        n = i;
        int dataUsed = tdz - ofs;
        memcpy(data + ofs, temp + ofs, dataUsed);
        emptySize = tdz - dataUsed - n * sizeof(_KeyNode);
        assert( emptySize >= 0 );

        setPacked();
        
        assertValid( order );
    }

    inline void BucketBasics::truncateTo(int N, const Ordering &order, int &refPos) {
        n = N;
        setNotPacked();
        pack( order, refPos );
    }

    /* - BtreeBucket --------------------------------------------------- */

    /* return largest key in the subtree. */
    void BtreeBucket::findLargestKey(const DiskLoc& thisLoc, DiskLoc& largestLoc, int& largestKey) {
        DiskLoc loc = thisLoc;
        while ( 1 ) {
            BtreeBucket *b = loc.btree();
            if ( !b->nextChild.isNull() ) {
                loc = b->nextChild;
                continue;
            }

            assert(b->n>0);
            largestLoc = loc;
            largestKey = b->n-1;

            break;
        }
    }
    
    int BtreeBucket::customBSONCmp( const BSONObj &l, const BSONObj &rBegin, int rBeginLen, bool rSup, const vector< const BSONElement * > &rEnd, const vector< bool > &rEndInclusive, const Ordering &o, int direction ) {
        BSONObjIterator ll( l );
        BSONObjIterator rr( rBegin );
        vector< const BSONElement * >::const_iterator rr2 = rEnd.begin();
        vector< bool >::const_iterator inc = rEndInclusive.begin();
        unsigned mask = 1;
        for( int i = 0; i < rBeginLen; ++i, mask <<= 1 ) {
            BSONElement lll = ll.next();
            BSONElement rrr = rr.next();
            ++rr2;
            ++inc;
            
            int x = lll.woCompare( rrr, false );
            if ( o.descending( mask ) )
                x = -x;
            if ( x != 0 )
                return x;
        }
        if ( rSup ) {
            return -direction;
        }
        for( ; ll.more(); mask <<= 1 ) {
            BSONElement lll = ll.next();
            BSONElement rrr = **rr2;
            ++rr2;
            int x = lll.woCompare( rrr, false );
            if ( o.descending( mask ) )
                x = -x;
            if ( x != 0 )
                return x;
            if ( !*inc ) {
                return -direction;
            }
            ++inc;
        }
        return 0;
    }

    bool BtreeBucket::exists(const IndexDetails& idx, DiskLoc thisLoc, const BSONObj& key, const Ordering& order) { 
        int pos;
        bool found;
        DiskLoc b = locate(idx, thisLoc, key, order, pos, found, minDiskLoc);

        // skip unused keys
        while ( 1 ) {
            if( b.isNull() )
                break;
            BtreeBucket *bucket = b.btree();
            _KeyNode& kn = bucket->k(pos);
            if ( kn.isUsed() )
                return bucket->keyAt(pos).woEqual(key);
            b = bucket->advance(b, pos, 1, "BtreeBucket::exists");
        }
        return false;
    }

    /* @param self - don't complain about ourself already being in the index case.
       @return true = there is a duplicate.
    */
    bool BtreeBucket::wouldCreateDup(
        const IndexDetails& idx, DiskLoc thisLoc, 
        const BSONObj& key, const Ordering& order,
        DiskLoc self) 
    { 
        int pos;
        bool found;
        DiskLoc b = locate(idx, thisLoc, key, order, pos, found, minDiskLoc);

        while ( !b.isNull() ) {
            // we skip unused keys
            BtreeBucket *bucket = b.btree();
            _KeyNode& kn = bucket->k(pos);
            if ( kn.isUsed() ) {
                if( bucket->keyAt(pos).woEqual(key) )
                    return kn.recordLoc != self;
                break;
            }
            b = bucket->advance(b, pos, 1, "BtreeBucket::dupCheck");
        }

        return false;
    }

    string BtreeBucket::dupKeyError( const IndexDetails& idx , const BSONObj& key ){
        stringstream ss;
        ss << "E11000 duplicate key error ";
        ss << "index: " << idx.indexNamespace() << "  ";
        ss << "dup key: " << key;
        return ss.str();
    }

    /* Find a key withing this btree bucket.
 
       When duplicate keys are allowed, we use the DiskLoc of the record as if it were part of the 
       key.  That assures that even when there are many duplicates (e.g., 1 million) for a key,
       our performance is still good.

       assertIfDup: if the key exists (ignoring the recordLoc), uassert

       pos: for existing keys k0...kn-1.
       returns # it goes BEFORE.  so key[pos-1] < key < key[pos]
       returns n if it goes after the last existing key.
       note result might be an Unused location!
    */
	char foo;
    bool BtreeBucket::find(const IndexDetails& idx, const BSONObj& key, DiskLoc recordLoc, const Ordering &order, int& pos, bool assertIfDup) {
#if defined(_EXPERIMENT1)
		{
			char *z = (char *) this;
			int i = 0;
			while( 1 ) {
				i += 4096;
				if( i >= BucketSize )
					break;
				foo += z[i];
			}
		}
#endif
        
        globalIndexCounters.btree( (char*)this );
        
        /* binary search for this key */
        bool dupsChecked = false;
        int l=0;
        int h=n-1;
        while ( l <= h ) {
            int m = (l+h)/2;
            KeyNode M = keyNode(m);
            int x = key.woCompare(M.key, order);
            if ( x == 0 ) { 
                if( assertIfDup ) {
                    if( k(m).isUnused() ) { 
                        // ok that key is there if unused.  but we need to check that there aren't other 
                        // entries for the key then.  as it is very rare that we get here, we don't put any 
                        // coding effort in here to make this particularly fast
                        if( !dupsChecked ) { 
                            dupsChecked = true;
                            if( idx.head.btree()->exists(idx, idx.head, key, order) ) {
                                if( idx.head.btree()->wouldCreateDup(idx, idx.head, key, order, recordLoc) )
                                    uasserted( ASSERT_ID_DUPKEY , dupKeyError( idx , key ) );
                                else
                                    alreadyInIndex();
                            }
                        }
                    }
                    else {
                        if( M.recordLoc == recordLoc ) 
                            alreadyInIndex();
                        uasserted( ASSERT_ID_DUPKEY , dupKeyError( idx , key ) );
                    }
                }

                // dup keys allowed.  use recordLoc as if it is part of the key
                DiskLoc unusedRL = M.recordLoc;
                unusedRL.GETOFS() &= ~1; // so we can test equality without the used bit messing us up
                x = recordLoc.compare(unusedRL);
            }
            if ( x < 0 ) // key < M.key
                h = m-1;
            else if ( x > 0 )
                l = m+1;
            else {
                // found it.
                pos = m;
                return true;
            }
        }
        // not found
        pos = l;
        if ( pos != n ) {
            BSONObj keyatpos = keyNode(pos).key;
            wassert( key.woCompare(keyatpos, order) <= 0 );
            if ( pos > 0 ) {
                wassert( keyNode(pos-1).key.woCompare(key, order) <= 0 );
            }
        }

        return false;
    }

    void BtreeBucket::delBucket(const DiskLoc& thisLoc, IndexDetails& id) {
        ClientCursor::informAboutToDeleteBucket(thisLoc); // slow...
        assert( !isHead() );

        BtreeBucket *p = parent.btreemod();
        if ( p->nextChild == thisLoc ) {
            p->nextChild.Null();
        }
        else {
            for ( int i = 0; i < p->n; i++ ) {
                if ( p->k(i).prevChildBucket == thisLoc ) {
                    p->k(i).prevChildBucket.Null();
                    goto found;
                }
            }
            out() << "ERROR: can't find ref to deleted bucket.\n";
            out() << "To delete:\n";
            dump();
            out() << "Parent:\n";
            p->dump();
            assert(false);
        }
found:
        deallocBucket( thisLoc, id );
    }
    
    void BtreeBucket::deallocBucket(const DiskLoc &thisLoc, IndexDetails &id) {
#if 0
        /* as a temporary defensive measure, we zap the whole bucket, AND don't truly delete
           it (meaning it is ineligible for reuse).
           */
        memset(this, 0, Size());
#else
        //defensive:
        n = -1;
        parent.Null();
        string ns = id.indexNamespace();
        theDataFileMgr._deleteRecord(nsdetails(ns.c_str()), ns.c_str(), thisLoc.rec(), thisLoc);
#endif
    }

    /* note: may delete the entire bucket!  this invalid upon return sometimes. */
    void BtreeBucket::delKeyAtPos(const DiskLoc& thisLoc, IndexDetails& id, int p) {
        assert(n>0);
        DiskLoc left = childForPos(p);

        if ( n == 1 ) {
            if ( left.isNull() && nextChild.isNull() ) {
                if ( isHead() )
                    _delKeyAtPos(p); // we don't delete the top bucket ever
                else
                    delBucket(thisLoc, id);
                return;
            }
            markUnused(p);
            return;
        }

        if ( left.isNull() )
            _delKeyAtPos(p);
        else
            markUnused(p);
    }

    int qqq = 0;

    /* remove a key from the index */
    bool BtreeBucket::unindex(const DiskLoc& thisLoc, IndexDetails& id, BSONObj& key, const DiskLoc& recordLoc ) {
        if ( key.objsize() > KeyMax ) {
            OCCASIONALLY problem() << "unindex: key too large to index, skipping " << id.indexNamespace() << /* ' ' << key.toString() << */ endl;
            return false;
        }

        int pos;
        bool found;
        DiskLoc loc = locate(id, thisLoc, key, Ordering::make(id.keyPattern()), pos, found, recordLoc, 1);
        if ( found ) {
            loc.btreemod()->delKeyAtPos(loc, id, pos);
            return true;
        }
        return false;
    }

    BtreeBucket* BtreeBucket::allocTemp() {
        BtreeBucket *b = (BtreeBucket*) malloc(BucketSize);
        b->init();
        return b;
    }

    inline void BtreeBucket::fix(const DiskLoc& thisLoc, const DiskLoc& child) {
        if ( !child.isNull() ) {
            if ( insert_debug )
                out() << "      " << child.toString() << ".parent=" << thisLoc.toString() << endl;
            child.btreemod()->parent = thisLoc;
        }
    }

    /* this sucks.  maybe get rid of parent ptrs. */
    void BtreeBucket::fixParentPtrs(const DiskLoc& thisLoc) {
        VERIFYTHISLOC
        fix(thisLoc, nextChild);
        for ( int i = 0; i < n; i++ )
            fix(thisLoc, k(i).prevChildBucket);
    }

    void BtreeBucket::_insertHere(DiskLoc thisLoc, int keypos,
                                 DiskLoc recordLoc, const BSONObj& key, const Ordering& order,
                                 DiskLoc lchild, DiskLoc rchild, IndexDetails& idx)
    {
        if ( insert_debug )
            out() << "   " << thisLoc.toString() << ".insertHere " << key.toString() << '/' << recordLoc.toString() << ' '
                 << lchild.toString() << ' ' << rchild.toString() << " keypos:" << keypos << endl;

        DiskLoc oldLoc = thisLoc;

        if ( basicInsert(thisLoc, keypos, recordLoc, key, order) ) {
            _KeyNode& kn = k(keypos);
            if ( keypos+1 == n ) { // last key
                if ( nextChild != lchild ) {
                    out() << "ERROR nextChild != lchild" << endl;
                    out() << "  thisLoc: " << thisLoc.toString() << ' ' << idx.indexNamespace() << endl;
                    out() << "  keyPos: " << keypos << " n:" << n << endl;
                    out() << "  nextChild: " << nextChild.toString() << " lchild: " << lchild.toString() << endl;
                    out() << "  recordLoc: " << recordLoc.toString() << " rchild: " << rchild.toString() << endl;
                    out() << "  key: " << key.toString() << endl;
                    dump();
#if 0
                    out() << "\n\nDUMPING FULL INDEX" << endl;
                    bt_dmp=1;
                    bt_fv=1;
                    idx.head.btree()->fullValidate(idx.head);
#endif
                    assert(false);
                }
                kn.prevChildBucket = nextChild;
                assert( kn.prevChildBucket == lchild );
                nextChild = rchild;
                if ( !rchild.isNull() )
                    rchild.btreemod()->parent = thisLoc;
            }
            else {
                k(keypos).prevChildBucket = lchild;
                if ( k(keypos+1).prevChildBucket != lchild ) {
                    out() << "ERROR k(keypos+1).prevChildBucket != lchild" << endl;
                    out() << "  thisLoc: " << thisLoc.toString() << ' ' << idx.indexNamespace() << endl;
                    out() << "  keyPos: " << keypos << " n:" << n << endl;
                    out() << "  k(keypos+1).pcb: " << k(keypos+1).prevChildBucket.toString() << " lchild: " << lchild.toString() << endl;
                    out() << "  recordLoc: " << recordLoc.toString() << " rchild: " << rchild.toString() << endl;
                    out() << "  key: " << key.toString() << endl;
                    dump();
#if 0
                    out() << "\n\nDUMPING FULL INDEX" << endl;
                    bt_dmp=1;
                    bt_fv=1;
                    idx.head.btree()->fullValidate(idx.head);
#endif
                    assert(false);
                }
                k(keypos+1).prevChildBucket = rchild;
                if ( !rchild.isNull() )
                    rchild.btreemod()->parent = thisLoc;
            }
            return;
        }

        /* ---------- split ---------------- */

        if ( split_debug )
            out() << "    " << thisLoc.toString() << ".split" << endl;

<<<<<<< HEAD
        // In the standard btree algorithm, we would split based on the
        // existing keys _and_ the new key.  But that's more work to
        // implement, so we split the existing keys and then add the new key.
        
        assert( n > 2 );
        int split = 0;
        int rightSize = 0;
        int rightSizeLimit = topSize * ( keypos == n ? 0.1 : 0.5 ); // see SERVER-983
        for( int i = n - 1; i > -1; --i ) {
            rightSize += keyNode( i ).key.objsize();
            if ( rightSize > rightSizeLimit ) {
                split = i;
                break;
            }
        }
        if ( split < 1 ) {
            split = 1;
        } else if ( split > n - 2 ) {
            split = n - 2;
=======
        int split = n / 2;
        // when splitting a btree node, if the new key is greater than all the other keys, we should not do an even split, but a 90/10 split. 
        // see SERVER-983
        if ( keypos == n ) { 
            split = (int) (0.9 * n);
            if ( split > n - 2 )
                split = n - 2;
>>>>>>> 552e94d7
        }

        DiskLoc rLoc = addBucket(idx);
        BtreeBucket *r = rLoc.btreemod();
        if ( split_debug )
            out() << "     split:" << split << ' ' << keyNode(split).key.toString() << " n:" << n << endl;
        for ( int i = split+1; i < n; i++ ) {
            KeyNode kn = keyNode(i);
            r->pushBack(kn.recordLoc, kn.key, order, kn.prevChildBucket);
        }
        r->nextChild = nextChild;
        r->assertValid( order );

        if ( split_debug )
            out() << "     new rLoc:" << rLoc.toString() << endl;
        r = 0;
        rLoc.btree()->fixParentPtrs(rLoc);

        {
            KeyNode splitkey = keyNode(split);
            nextChild = splitkey.prevChildBucket; // splitkey key gets promoted, its children will be thisLoc (l) and rLoc (r)
            if ( split_debug ) {
                out() << "    splitkey key:" << splitkey.key.toString() << endl;
            }
            
            // promote splitkey to a parent node
            if ( parent.isNull() ) {
                // make a new parent if we were the root
                DiskLoc L = addBucket(idx);
                BtreeBucket *p = L.btreemod();
                p->pushBack(splitkey.recordLoc, splitkey.key, order, thisLoc);
                p->nextChild = rLoc;
                p->assertValid( order );
                parent = idx.head.writing() = L;
                if ( split_debug )
                    out() << "    we were root, making new root:" << hex << parent.getOfs() << dec << endl;
                rLoc.btreemod()->parent = parent;
            }
            else {
                /* set this before calling _insert - if it splits it will do fixParent() logic and change the value.
                */
                rLoc.btreemod()->parent = parent;
                if ( split_debug )
                    out() << "    promoting splitkey key " << splitkey.key.toString() << endl;
                parent.btree()->_insert(parent, splitkey.recordLoc, splitkey.key, order, /*dupsallowed*/true, thisLoc, rLoc, idx);
            }
        }

        int newpos = keypos;
        // note this may trash splitkey.key.  thus we had to promote it before finishing up here.
        truncateTo(split, order, newpos);  // note this may trash splitkey.key.  thus we had to promote it before finishing up here.

        // add our new key, there is room now
        {
            if ( keypos <= split ) {
                if ( split_debug )
                    out() << "  keypos<split, insertHere() the new key" << endl;
                insertHere(thisLoc, newpos, recordLoc, key, order, lchild, rchild, idx);
            } else {
                int kp = keypos-split-1;
                assert(kp>=0);
                rLoc.btree()->insertHere(rLoc, kp, recordLoc, key, order, lchild, rchild, idx);
            }
        }

        if ( split_debug )
            out() << "     split end " << hex << thisLoc.getOfs() << dec << endl;
    }

    /* insert a key in this bucket, splitting if necessary.
       keypos - where to insert the key i3n range 0..n.  0=make leftmost, n=make rightmost.
       NOTE this function may free some data, and as a result the value passed for keypos may
       be invalid after calling insertHere()
    */
    void BtreeBucket::insertHere(DiskLoc thisLoc, int keypos,
                                 DiskLoc recordLoc, const BSONObj& key, const Ordering& order,
                                 DiskLoc lchild, DiskLoc rchild, IndexDetails& idx)
    {
        BtreeBucket *b = dur::writing(this);
        b->_insertHere(thisLoc, keypos, recordLoc, key, order, lchild, rchild, idx);
    }

    /* start a new index off, empty */
    DiskLoc BtreeBucket::addBucket(IndexDetails& id) {
        DiskLoc loc = theDataFileMgr.insert(id.indexNamespace().c_str(), 0, BucketSize, true);
        BtreeBucket *b = loc.btreemod();
        b->init();
        return loc;
    }

    void BtreeBucket::renameIndexNamespace(const char *oldNs, const char *newNs) {
        renameNamespace( oldNs, newNs );
    }

    DiskLoc BtreeBucket::getHead(const DiskLoc& thisLoc) {
        DiskLoc p = thisLoc;
        while ( !p.btree()->isHead() )
            p = p.btree()->parent;
        return p;
    }

    DiskLoc BtreeBucket::advance(const DiskLoc& thisLoc, int& keyOfs, int direction, const char *caller) {
        if ( keyOfs < 0 || keyOfs >= n ) {
            out() << "ASSERT failure BtreeBucket::advance, caller: " << caller << endl;
            out() << "  thisLoc: " << thisLoc.toString() << endl;
            out() << "  keyOfs: " << keyOfs << " n:" << n << " direction: " << direction << endl;
            out() << bucketSummary() << endl;
            assert(false);
        }
        int adj = direction < 0 ? 1 : 0;
        int ko = keyOfs + direction;
        DiskLoc nextDown = childForPos(ko+adj);
        if ( !nextDown.isNull() ) {
            while ( 1 ) {
                keyOfs = direction>0 ? 0 : nextDown.btree()->n - 1;
                DiskLoc loc = nextDown.btree()->childForPos(keyOfs + adj);
                if ( loc.isNull() )
                    break;
                nextDown = loc;
            }
            return nextDown;
        }

        if ( ko < n && ko >= 0 ) {
            keyOfs = ko;
            return thisLoc;
        }

        // end of bucket.  traverse back up.
        DiskLoc childLoc = thisLoc;
        DiskLoc ancestor = parent;
        while ( 1 ) {
            if ( ancestor.isNull() )
                break;
            BtreeBucket *an = ancestor.btree();
            for ( int i = 0; i < an->n; i++ ) {
                if ( an->childForPos(i+adj) == childLoc ) {
                    keyOfs = i;
                    return ancestor;
                }
            }
            assert( direction<0 || an->nextChild == childLoc );
            // parent exhausted also, keep going up
            childLoc = ancestor;
            ancestor = an->parent;
        }

        return DiskLoc();
    }

    DiskLoc BtreeBucket::locate(const IndexDetails& idx, const DiskLoc& thisLoc, const BSONObj& key, const Ordering &order, int& pos, bool& found, DiskLoc recordLoc, int direction) {
        int p;
        found = find(idx, key, recordLoc, order, p, /*assertIfDup*/ false);
        if ( found ) {
            pos = p;
            return thisLoc;
        }

        DiskLoc child = childForPos(p);

        if ( !child.isNull() ) {
            DiskLoc l = child.btree()->locate(idx, child, key, order, pos, found, recordLoc, direction);
            if ( !l.isNull() )
                return l;
        }

        pos = p;
        if ( direction < 0 )
            return --pos == -1 ? DiskLoc() /*theend*/ : thisLoc;
        else
            return pos == n ? DiskLoc() /*theend*/ : thisLoc;
    }
    
    bool BtreeBucket::customFind( int l, int h, const BSONObj &keyBegin, int keyBeginLen, bool afterKey, const vector< const BSONElement * > &keyEnd, const vector< bool > &keyEndInclusive, const Ordering &order, int direction, DiskLoc &thisLoc, int &keyOfs, pair< DiskLoc, int > &bestParent ) {
        while( 1 ) {
            if ( l + 1 == h ) {
                keyOfs = ( direction > 0 ) ? h : l;
                DiskLoc next = thisLoc.btree()->k( h ).prevChildBucket;
                if ( !next.isNull() ) {
                    bestParent = make_pair( thisLoc, keyOfs );
                    thisLoc = next;
                    return true;
                } else {
                    return false;
                }
            }
            int m = l + ( h - l ) / 2;
            int cmp = customBSONCmp( thisLoc.btree()->keyNode( m ).key, keyBegin, keyBeginLen, afterKey, keyEnd, keyEndInclusive, order, direction );
            if ( cmp < 0 ) {
                l = m;
            } else if ( cmp > 0 ) {
                h = m;
            } else {
                if ( direction < 0 ) {
                    l = m;
                } else {
                    h = m;
                }
            }
        }        
    }
    
    // find smallest/biggest value greater-equal/less-equal than specified
    // starting thisLoc + keyOfs will be strictly less than/strictly greater than keyBegin/keyBeginLen/keyEnd
    // All the direction checks below allowed me to refactor the code, but possibly separate forward and reverse implementations would be more efficient
    void BtreeBucket::advanceTo(DiskLoc &thisLoc, int &keyOfs, const BSONObj &keyBegin, int keyBeginLen, bool afterKey, const vector< const BSONElement * > &keyEnd, const vector< bool > &keyEndInclusive, const Ordering &order, int direction ) {
        int l,h;
        bool dontGoUp;
        if ( direction > 0 ) {
            l = keyOfs;
            h = n - 1;
            dontGoUp = ( customBSONCmp( keyNode( h ).key, keyBegin, keyBeginLen, afterKey, keyEnd, keyEndInclusive, order, direction ) >= 0 );
        } else {
            l = 0;
            h = keyOfs;
            dontGoUp = ( customBSONCmp( keyNode( l ).key, keyBegin, keyBeginLen, afterKey, keyEnd, keyEndInclusive, order, direction ) <= 0 );
        }
        pair< DiskLoc, int > bestParent;
        if ( dontGoUp ) {
            // this comparison result assures h > l
            if ( !customFind( l, h, keyBegin, keyBeginLen, afterKey, keyEnd, keyEndInclusive, order, direction, thisLoc, keyOfs, bestParent ) ) {
                return;
            }
        } else {
            // go up parents until rightmost/leftmost node is >=/<= target or at top
            while( !thisLoc.btree()->parent.isNull() ) {
                thisLoc = thisLoc.btree()->parent;
                if ( direction > 0 ) {
                    if ( customBSONCmp( thisLoc.btree()->keyNode( thisLoc.btree()->n - 1 ).key, keyBegin, keyBeginLen, afterKey, keyEnd, keyEndInclusive, order, direction ) >= 0 ) {
                        break;
                    }
                } else {
                    if ( customBSONCmp( thisLoc.btree()->keyNode( 0 ).key, keyBegin, keyBeginLen, afterKey, keyEnd, keyEndInclusive, order, direction ) <= 0 ) {
                        break;
                    }                    
                }
            }
        }
        customLocate( thisLoc, keyOfs, keyBegin, keyBeginLen, afterKey, keyEnd, keyEndInclusive, order, direction, bestParent );
    }
    
    void BtreeBucket::customLocate(DiskLoc &thisLoc, int &keyOfs, const BSONObj &keyBegin, int keyBeginLen, bool afterKey, const vector< const BSONElement * > &keyEnd, const vector< bool > &keyEndInclusive, const Ordering &order, int direction, pair< DiskLoc, int > &bestParent ) {
        if ( thisLoc.btree()->n == 0 ) {
            thisLoc = DiskLoc();
            return;
        }
        // go down until find smallest/biggest >=/<= target
        while( 1 ) {
            int l = 0;
            int h = thisLoc.btree()->n - 1;
            // leftmost/rightmost key may possibly be >=/<= search key
            bool firstCheck;
            if ( direction > 0 ) {
                firstCheck = ( customBSONCmp( thisLoc.btree()->keyNode( 0 ).key, keyBegin, keyBeginLen, afterKey, keyEnd, keyEndInclusive, order, direction ) >= 0 );
            } else {
                firstCheck = ( customBSONCmp( thisLoc.btree()->keyNode( h ).key, keyBegin, keyBeginLen, afterKey, keyEnd, keyEndInclusive, order, direction ) <= 0 );
            }
            if ( firstCheck ) {
                DiskLoc next;
                if ( direction > 0 ) {
                    next = thisLoc.btree()->k( 0 ).prevChildBucket;
                    keyOfs = 0;
                } else {
                    next = thisLoc.btree()->nextChild;
                    keyOfs = h;
                }
                if ( !next.isNull() ) {
                    bestParent = make_pair( thisLoc, keyOfs );
                    thisLoc = next;
                    continue;
                } else {
                    return;
                }
            }
            bool secondCheck;
            if ( direction > 0 ) {
                secondCheck = ( customBSONCmp( thisLoc.btree()->keyNode( h ).key, keyBegin, keyBeginLen, afterKey, keyEnd, keyEndInclusive, order, direction ) < 0 );
            } else {
                secondCheck = ( customBSONCmp( thisLoc.btree()->keyNode( 0 ).key, keyBegin, keyBeginLen, afterKey, keyEnd, keyEndInclusive, order, direction ) > 0 );
            }
            if ( secondCheck ) {
                DiskLoc next;
                if ( direction > 0 ) {
                    next = thisLoc.btree()->nextChild;
                } else {
                    next = thisLoc.btree()->k( 0 ).prevChildBucket;
                }
                if ( next.isNull() ) {
                    // if bestParent is null, we've hit the end and thisLoc gets set to DiskLoc()
                    thisLoc = bestParent.first;
                    keyOfs = bestParent.second;
                    return;
                } else {
                    thisLoc = next;
                    continue;
                }
            }
            if ( !customFind( l, h, keyBegin, keyBeginLen, afterKey, keyEnd, keyEndInclusive, order, direction, thisLoc, keyOfs, bestParent ) ) {
                return;
            }
        }
    }

    
    /* @thisLoc disk location of *this
    */
    int BtreeBucket::_insert(DiskLoc thisLoc, DiskLoc recordLoc,
                             const BSONObj& key, const Ordering &order, bool dupsAllowed,
                             DiskLoc lChild, DiskLoc rChild, IndexDetails& idx) {
        if ( key.objsize() > KeyMax ) {
            problem() << "ERROR: key too large len:" << key.objsize() << " max:" << KeyMax << ' ' << key.objsize() << ' ' << idx.indexNamespace() << endl;
            return 2;
        }
        assert( key.objsize() > 0 );

        int pos;
        bool found = find(idx, key, recordLoc, order, pos, !dupsAllowed);
        if ( insert_debug ) {
            out() << "  " << thisLoc.toString() << '.' << "_insert " <<
                 key.toString() << '/' << recordLoc.toString() <<
                 " l:" << lChild.toString() << " r:" << rChild.toString() << endl;
            out() << "    found:" << found << " pos:" << pos << " n:" << n << endl;
        }

        if ( found ) {
            _KeyNode& kn = k(pos);
            if ( kn.isUnused() ) {
                log(4) << "btree _insert: reusing unused key" << endl;
                massert( 10285 , "_insert: reuse key but lchild is not null", lChild.isNull());
                massert( 10286 , "_insert: reuse key but rchild is not null", rChild.isNull());
                kn.writing().setUsed();
                return 0;
            }

            DEV { 
                log() << "_insert(): key already exists in index (ok for background:true)\n";
                log() << "  " << idx.indexNamespace().c_str() << " thisLoc:" << thisLoc.toString() << '\n';
                log() << "  " << key.toString() << '\n';
                log() << "  " << "recordLoc:" << recordLoc.toString() << " pos:" << pos << endl;
                log() << "  old l r: " << childForPos(pos).toString() << ' ' << childForPos(pos+1).toString() << endl;
                log() << "  new l r: " << lChild.toString() << ' ' << rChild.toString() << endl;
            }
            alreadyInIndex();
        }

        DEBUGGING out() << "TEMP: key: " << key.toString() << endl;
        DiskLoc& child = childForPos(pos);
        if ( insert_debug )
            out() << "    getChild(" << pos << "): " << child.toString() << endl;
        if ( child.isNull() || !rChild.isNull() /* means an 'internal' insert */ ) {
            insertHere(thisLoc, pos, recordLoc, key, order, lChild, rChild, idx);
            return 0;
        }

        return child.btree()->bt_insert(child, recordLoc, key, order, dupsAllowed, idx, /*toplevel*/false);
    }

    void BtreeBucket::dump() {
        out() << "DUMP btreebucket n:" << n;
        out() << " parent:" << hex << parent.getOfs() << dec;
        for ( int i = 0; i < n; i++ ) {
            out() << '\n';
            KeyNode k = keyNode(i);
            out() << '\t' << i << '\t' << k.key.toString() << "\tleft:" << hex <<
                 k.prevChildBucket.getOfs() << "\tRecLoc:" << k.recordLoc.toString() << dec;
            if ( this->k(i).isUnused() )
                out() << " UNUSED";
        }
        out() << " right:" << hex << nextChild.getOfs() << dec << endl;
    }

    /* todo: meaning of return code unclear clean up */
    int BtreeBucket::bt_insert(DiskLoc thisLoc, DiskLoc recordLoc,
                            const BSONObj& key, const Ordering &order, bool dupsAllowed,
                            IndexDetails& idx, bool toplevel)
    {
        if ( toplevel ) {
            if ( key.objsize() > KeyMax ) {
                problem() << "Btree::insert: key too large to index, skipping " << idx.indexNamespace().c_str() << ' ' << key.objsize() << ' ' << key.toString() << endl;
                return 3;
            }
        }

        int x = _insert(thisLoc, recordLoc, key, order, dupsAllowed, DiskLoc(), DiskLoc(), idx);
        assertValid( order );

        return x;
    }

    void BtreeBucket::shape(stringstream& ss) {
        _shape(0, ss);
    }
    
    DiskLoc BtreeBucket::findSingle( const IndexDetails& indexdetails , const DiskLoc& thisLoc, const BSONObj& key ){
        int pos;
        bool found;
        /* TODO: is it really ok here that the order is a default? */
        Ordering o = Ordering::make(BSONObj());
        DiskLoc bucket = locate( indexdetails , indexdetails.head , key , o , pos , found , minDiskLoc );
        if ( bucket.isNull() )
            return bucket;

        BtreeBucket *b = bucket.btree();
        while ( 1 ){
            _KeyNode& knraw = b->k(pos);
            if ( knraw.isUsed() )
                break;
            bucket = b->advance( bucket , pos , 1 , "findSingle" );
            if ( bucket.isNull() )
                return bucket;
            b = bucket.btree();
        }
        KeyNode kn = b->keyNode( pos );
        if ( key.woCompare( kn.key ) != 0 )
            return DiskLoc();
        return kn.recordLoc;
    }

} // namespace mongo

#include "db.h"
#include "dbhelpers.h"

namespace mongo {

    void BtreeBucket::a_test(IndexDetails& id) {
        BtreeBucket *b = id.head.btree();

        // record locs for testing
        DiskLoc A(1, 20);
        DiskLoc B(1, 30);
        DiskLoc C(1, 40);

        DiskLoc rl;
        BSONObj key = fromjson("{x:9}");
        BSONObj orderObj = fromjson("{}");
        Ordering order = Ordering::make(orderObj);

        b->bt_insert(id.head, A, key, order, true, id);
        A.GETOFS() += 2;
        b->bt_insert(id.head, A, key, order, true, id);
        A.GETOFS() += 2;
        b->bt_insert(id.head, A, key, order, true, id);
        A.GETOFS() += 2;
        b->bt_insert(id.head, A, key, order, true, id);
        A.GETOFS() += 2;
        assert( b->k(0).isUsed() );
//        b->k(0).setUnused();
        b->k(1).setUnused();
        b->k(2).setUnused();
        b->k(3).setUnused();

        b->dumpTree(id.head, orderObj);

        /*        b->bt_insert(id.head, B, key, order, false, id);
        b->k(1).setUnused();

        b->dumpTree(id.head, order);

        b->bt_insert(id.head, A, key, order, false, id);

        b->dumpTree(id.head, order);
        */

        // this should assert.  does it? (it might "accidentally" though, not asserting proves a problem, asserting proves nothing)
        b->bt_insert(id.head, C, key, order, false, id);

//        b->dumpTree(id.head, order);
    }

    /* --- BtreeBuilder --- */

    BtreeBuilder::BtreeBuilder(bool _dupsAllowed, IndexDetails& _idx) : 
      dupsAllowed(_dupsAllowed), 
      idx(_idx), 
      n(0),
      order( idx.keyPattern() ),
      ordering( Ordering::make(idx.keyPattern()) )
    {
        first = cur = BtreeBucket::addBucket(idx);
        b = cur.btreemod();
        committed = false;
    }

    void BtreeBuilder::newBucket() { 
        DiskLoc L = BtreeBucket::addBucket(idx);
        b->tempNext() = L;
        cur = L;
        b = cur.btreemod();
    }

    void BtreeBuilder::addKey(BSONObj& key, DiskLoc loc) { 
        if( !dupsAllowed ) {
            if( n > 0 ) {
                int cmp = keyLast.woCompare(key, order);
                massert( 10288 ,  "bad key order in BtreeBuilder - server internal error", cmp <= 0 );
                if( cmp == 0 ) {
                    //if( !dupsAllowed )
                    uasserted( ASSERT_ID_DUPKEY , BtreeBucket::dupKeyError( idx , keyLast ) );
                }
            }
            keyLast = key;
        }

        if ( ! b->_pushBack(loc, key, ordering, DiskLoc()) ){
            // no room
            if ( key.objsize() > KeyMax ) {
                problem() << "Btree::insert: key too large to index, skipping " << idx.indexNamespace().c_str() << ' ' << key.objsize() << ' ' << key.toString() << endl;
            }
            else { 
                // bucket was full
                newBucket();
                b->pushBack(loc, key, ordering, DiskLoc());
            }
        }
        n++;
    }

    void BtreeBuilder::buildNextLevel(DiskLoc loc) { 
        int levels = 1;
        while( 1 ) { 
            if( loc.btree()->tempNext().isNull() ) { 
                // only 1 bucket at this level. we are done.
                dur::writingDiskLoc(idx.head) = loc;
                break;
            }
            levels++;

            DiskLoc upLoc = BtreeBucket::addBucket(idx);
            DiskLoc upStart = upLoc;
            BtreeBucket *up = upLoc.btreemod();

            DiskLoc xloc = loc;
            while( !xloc.isNull() ) { 
                BtreeBucket *x = xloc.btreemod();
                BSONObj k; 
                DiskLoc r;
                x->popBack(r,k);
                bool keepX = ( x->n != 0 );
                DiskLoc keepLoc = keepX ? xloc : x->nextChild;

                if ( ! up->_pushBack(r, k, ordering, keepLoc) ){
                    // current bucket full
                    DiskLoc n = BtreeBucket::addBucket(idx);
                    up->tempNext() = n;
                    upLoc = n; 
                    up = upLoc.btreemod();
                    up->pushBack(r, k, ordering, keepLoc);
                }

                DiskLoc nextLoc = x->tempNext(); /* get next in chain at current level */
                if ( keepX ) {
                    x->parent = upLoc;                
                } else {
                    if ( !x->nextChild.isNull() )
                        x->nextChild.btreemod()->parent = upLoc;
                    x->deallocBucket( xloc, idx );
                }
                xloc = nextLoc;
            }
            
            loc = upStart;
        }

        if( levels > 1 )
            log(2) << "btree levels: " << levels << endl;
    }

    /* when all addKeys are done, we then build the higher levels of the tree */
    void BtreeBuilder::commit() { 
        buildNextLevel(first);
        committed = true;
    }

    BtreeBuilder::~BtreeBuilder() { 
        if( !committed ) { 
            log(2) << "Rolling back partially built index space" << endl;
            DiskLoc x = first;
            while( !x.isNull() ) { 
                DiskLoc next = x.btree()->tempNext();
                theDataFileMgr._deleteRecord(nsdetails(idx.indexNamespace().c_str()), idx.indexNamespace().c_str(), x.rec(), x);
                x = next;
            }
            assert( idx.head.isNull() );
            log(2) << "done rollback" << endl;
        }
    }

}<|MERGE_RESOLUTION|>--- conflicted
+++ resolved
@@ -743,7 +743,6 @@
         if ( split_debug )
             out() << "    " << thisLoc.toString() << ".split" << endl;
 
-<<<<<<< HEAD
         // In the standard btree algorithm, we would split based on the
         // existing keys _and_ the new key.  But that's more work to
         // implement, so we split the existing keys and then add the new key.
@@ -751,7 +750,9 @@
         assert( n > 2 );
         int split = 0;
         int rightSize = 0;
-        int rightSizeLimit = topSize * ( keypos == n ? 0.1 : 0.5 ); // see SERVER-983
+        // when splitting a btree node, if the new key is greater than all the other keys, we should not do an even split, but a 90/10 split. 
+        // see SERVER-983
+        int rightSizeLimit = topSize * ( keypos == n ? 0.1 : 0.5 );
         for( int i = n - 1; i > -1; --i ) {
             rightSize += keyNode( i ).key.objsize();
             if ( rightSize > rightSizeLimit ) {
@@ -763,15 +764,6 @@
             split = 1;
         } else if ( split > n - 2 ) {
             split = n - 2;
-=======
-        int split = n / 2;
-        // when splitting a btree node, if the new key is greater than all the other keys, we should not do an even split, but a 90/10 split. 
-        // see SERVER-983
-        if ( keypos == n ) { 
-            split = (int) (0.9 * n);
-            if ( split > n - 2 )
-                split = n - 2;
->>>>>>> 552e94d7
         }
 
         DiskLoc rLoc = addBucket(idx);
